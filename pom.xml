<?xml version="1.0" encoding="UTF-8"?>
<project xmlns="http://maven.apache.org/POM/4.0.0"
         xmlns:xsi="http://www.w3.org/2001/XMLSchema-instance"
         xsi:schemaLocation="http://maven.apache.org/POM/4.0.0
         http://maven.apache.org/maven-v4_0_0.xsd">
    <modelVersion>4.0.0</modelVersion>
    <groupId>com.kenai.ffx</groupId>
    <artifactId>ffx</artifactId>
    <packaging>pom</packaging>
    <name>Force Field X</name>
    <version>1.0.0-alpha</version>
    <description>Software for Molecular Biophysics</description>
    <url>http://ffx.kenai.com</url>
    <prerequisites>
        <maven>3.0.2</maven>
    </prerequisites>
    <issueManagement>
        <system>Jira</system>
        <url>http://kenai.com/jira/browse/ffx</url>
    </issueManagement>
    <ciManagement>
<<<<<<< HEAD
        <system>Jenkins</system>
        <url>http://water.bme.utexas.edu:8080/</url>
=======
        <system>Hudson</system>
        <url>http://water.bme.utexas.edu:8080/</url>
        <notifiers>
            <notifier>
                <type>mail</type>
                <sendOnFailure>true</sendOnFailure>
                <sendOnError>true</sendOnError>
                <sendOnSuccess>false</sendOnSuccess>
                <sendOnWarning>false</sendOnWarning>
            </notifier>
        </notifiers>
>>>>>>> f455006b
    </ciManagement>
    <inceptionYear>2001</inceptionYear>
    <mailingLists>
        <mailingList>
            <name>FFX Announcements</name>
            <archive>http://kenai.com/projects/ffx/lists/announce/archive</archive>
            <post>http://kenai.com/projects/ffx/lists/announce/compose</post>
            <subscribe>http://kenai.com/projects/ffx/lists</subscribe>
            <unsubscribe>http://kenai.com/projects/ffx/lists</unsubscribe>
        </mailingList>
        <mailingList>
            <name>Users Mailing List</name>
            <archive>http://kenai.com/projects/ffx/lists/issues/archive</archive>
            <post>http://kenai.com/projects/ffx/lists/issues/compose</post>
            <subscribe>http://kenai.com/projects/ffx/lists</subscribe>
            <unsubscribe>http://kenai.com/projects/ffx/lists</unsubscribe>
        </mailingList>
        <mailingList>
            <name>Developers Mailing List</name>
            <archive>http://kenai.com/projects/ffx/lists/commits/archive</archive>
            <post>http://kenai.com/projects/ffx/lists/commits/compose</post>
            <subscribe>http://kenai.com/projects/ffx/lists</subscribe>
            <unsubscribe>http://kenai.com/projects/ffx/lists</unsubscribe>
        </mailingList>
    </mailingLists>
    <developers>
        <developer>
            <id>schnied</id>
            <name>Michael J. Schnieders</name>
            <email>michael.schnieders@gmail.com</email>
            <organization>Postdoc, Ren Lab, University of Texas at Austin</organization>
            <organizationUrl>http://ffx.kenai.com</organizationUrl>
            <roles>
                <role>Director of Force Field X</role>
            </roles>
            <timezone>-7</timezone>
        </developer>
        <developer>
            <id>fenn</id>
            <name>Timothy D. Fenn</name>
            <email>fenn@stanford.edu</email>
            <organization>Postdoc, Brunger Lab, Stanford University
            </organization>
            <organizationUrl>http://ffx.kenai.com</organizationUrl>
            <roles>
                <role>Chief Crystallograper</role>
                <role>Crystal Module</role>
                <role>X-ray/Neutron Refinement Module</role>
            </roles>
            <timezone>-7</timezone>
        </developer>
        <developer>
            <id>prffx</id>
            <name>Pengyu Ren</name>
            <email>pren@mail.utexas.edu</email>
            <organization>Assistant Professor, U. of Texas, Austin</organization>
            <organizationUrl>http://biomol.bme.utexas.edu/lab/</organizationUrl>
            <roles>
                <role>AMOEBA Force Field</role>
                <role>Automatic Parameterization</role>
                <role>Binding Affinity Module</role>
                <role>Coarse Grain Module</role>
            </roles>
            <timezone>-5</timezone>
        </developer>
        <developer>
            <id>ghli</id>
            <name>Guohui Li</name>
            <email>ghli@dicp.ac.cn</email>
            <organization>Dalian Institute of Chemical Physics, Chinese Academy of Sciences</organization>
            <organizationUrl>http://combio.dicp.ac.cn/</organizationUrl>
            <roles>
                <role>Coarse grained polarizable model</role>
                <role>Full atom polarizable model</role>
            </roles>
            <timezone>+8</timezone>
        </developer>
        <developer>
            <id>ZhenXia</id>
            <name>Zhen Xia</name>
            <email>oversnow@gmail.com</email>
            <organization>Postdoc, Ren Lab, U. of Texas, Austin</organization>
            <organizationUrl>http://biomol.bme.utexas.edu/lab/</organizationUrl>
            <roles>
                <role>Coarse Grain Module</role>
            </roles>
            <timezone>-5</timezone>
        </developer>
        <developer>
            <id>wuch</id>
            <name>Johnny Wu</name>
            <email>jwu@mail.utexas.edu</email>
            <organization>Graduate Student, Ren Lab, U. of Texas, Austin</organization>
            <organizationUrl>http://biomol.bme.utexas.edu/lab/</organizationUrl>
            <roles>
                <role>Architect of Automatic AMOEBA Parameterization</role>
                <role>Coarse Grain Module</role>
            </roles>
            <timezone>-5</timezone>
        </developer>
        <developer>
            <id>surahata</id>
            <name>Sergio Urahata</name>
            <email>surahata@gmail.com</email>
            <organization>Sao Paulo, Brazil</organization>
            <roles>
                <role>Algorithms Module</role>
                <role>Replica Exchange</role>
            </roles>
            <timezone>-3</timezone>
        </developer>
        <developer>
            <id>cjwu</id>
            <name>Chuanjie Wu</name>
            <email>chuanjiewu@gmail.com</email>
            <organization>Washington University in St. Louis</organization>
            <roles>
                <role>AMOEBA force field</role>
                <role>Nucleic Acids Module</role>
            </roles>
            <timezone>-5</timezone>
        </developer>
    </developers>
    <licenses>
        <license>
            <name>GPL version 3</name>
            <url>http://www.gnu.org/licenses/gpl-3.0-standalone.html</url>
            <distribution>manual</distribution>
        </license>
    </licenses>
    <scm>
        <url>http://kenai.com/projects/ffx/sources/source/show</url>
        <connection>scm:git://kenai.com/ffx~source</connection>
        <developerConnection>scm:git:ssh://${kenai.user.name}@git.kenai.com/ffx~source</developerConnection>
    </scm>
    <organization>
        <!-- This is used to generate the Copyright on the website.
             Module authors should use their name. -->
        <name>Michael J. Schnieders</name>
        <url>http://ffx.kenai.com</url>
    </organization>
    <build>
        <plugins>
            <plugin>
                <artifactId>maven-site-plugin</artifactId>
                <version>3.0-beta-3</version>
                <inherited>true</inherited>
                <configuration>
                    <generateSitemap>true</generateSitemap>
                </configuration>
            </plugin>
            <plugin>
                <artifactId>maven-scm-plugin</artifactId>
                <version>1.4</version>
                <configuration>
                    <connectionType>connection</connectionType>
                </configuration>
            </plugin>
            <plugin>
                <artifactId>maven-compiler-plugin</artifactId>
                <version>2.3.2</version>
                <configuration>
                    <source>${compileVersion}</source>
                    <target>${targetVersion}</target>
                </configuration>
            </plugin>
            <plugin>
                <artifactId>maven-source-plugin</artifactId>
                <version>2.1.2</version>
                <inherited>false</inherited>
                <executions>
                    <execution>
                        <id>attach-source</id>
                        <phase>verify</phase>
                        <goals>
                            <goal>aggregate</goal>
                        </goals>
                    </execution>
                </executions>
            </plugin>
            <!-- plugin>
                <artifactId>maven-javadoc-plugin</artifactId>
                <version>2.7</version>
                <inherited>false</inherited>
                <executions>
                    <execution>
                        <id>attach-javadoc</id>
                        <phase>verify</phase>
                        <goals>
                            <goal>aggregate-jar</goal>
                        </goals>
                        <configuration>
                            <quiet>true</quiet>
                        </configuration>
                    </execution>
                </executions>
            </plugin -->
            <plugin>
                <artifactId>maven-assembly-plugin</artifactId>
                <version>2.2</version>
                <inherited>false</inherited>
                <configuration>
                    <descriptors>
                        <descriptor>src/assemble/bin.xml</descriptor>
                    </descriptors>
                    <finalName>ffx-${project.version}</finalName>
                    <outputDirectory>${project.build.directory}/site</outputDirectory>
                </configuration>
                <executions>
                    <execution>
                        <goals>
                            <goal>single</goal>
                        </goals>
                        <phase>site</phase>
                    </execution>
                </executions>
            </plugin>
            <plugin>
                <artifactId>maven-install-plugin</artifactId>
                <version>2.3.1</version>
                <configuration>
                    <createChecksum>true</createChecksum>
                </configuration>
            </plugin>
            <plugin>
                <groupId>org.codehaus.mojo</groupId>
                <artifactId>exec-maven-plugin</artifactId>
                <version>1.2</version>
                <inherited>false</inherited>
                <executions>
                    <execution>
                        <goals>
                            <goal>exec</goal>
                        </goals>
                    </execution>
                </executions>
                <configuration>
                    <executable>java</executable>
                    <arguments>
                        <argument>-ms2G</argument>
                        <argument>-mx2G</argument>
                        <argument>-Djava.awt.headless=true</argument>
                        <argument>-Dpj.nt=2</argument>
                        <argument>-Dj3d.rend=jogl</argument>
                        <argument>-Djava.library.path=bin/${platform}/jogl-${bit}</argument>
                        <argument>-classpath</argument>
                        <argument>bin/ffx-all.jar</argument>
                        <argument>ffx.Launcher</argument>
                        <argument>scripts/saveAsPDB.ffx</argument>
                    </arguments>
                </configuration>
            </plugin>
            <plugin>
                <artifactId>maven-surefire-plugin</artifactId>
                <version>2.6</version>
                <configuration>
                    <!-- This prevents Mac OS X from using its old Java3D verion.  -->
                    <useSystemClassLoader>false</useSystemClassLoader>
                    <argLine>-ms1G -mx1G -Dj3d.rend=jogl -Dffx.ci=${ffx.ci} -Djava.library.path=${basedir}/../../bin/${platform}/jogl-${bit}:${basedir}/../../bin/${platform}/jocl-${bit}</argLine>
                </configuration>
            </plugin>
            <!-- plugin>
                <artifactId>maven-pdf-plugin</artifactId>
                <version>1.1</version>
                <executions>
                    <execution>
                        <id>pdf</id>
                        <phase>site</phase>
                        <goals>
                            <goal>pdf</goal>
                        </goals>
                        <configuration>
                            <outputDirectory>${project.reporting.outputDirectory}/site</outputDirectory>
                        </configuration>
                    </execution>
                </executions>
            </plugin -->
        </plugins>
    </build>
    <profiles>
        <profile>
            <id>Mac OS X</id>
            <activation>
                <os>
                    <family>mac</family>
                </os>
            </activation>
            <properties>
                <platform>macosx</platform>
                <bit>64</bit>
            </properties>
        </profile>
        <profile>
            <id>Linux-32</id>
            <activation>
                <activeByDefault>true</activeByDefault>
            </activation>
            <properties>
                <platform>linux</platform>
                <bit>32</bit>
            </properties>
        </profile>
        <profile>
            <id>Linux-64</id>
            <activation>
                <os>
                    <name>Linux</name>
                    <arch>amd64</arch>
                </os>
            </activation>
            <properties>
                <platform>linux</platform>
                <bit>64</bit>
            </properties>
        </profile>
        <profile>
            <id>Windows-32</id>
            <activation>
                <os>
                    <family>windows</family>
                    <arch>x86</arch>
                </os>
            </activation>
            <properties>
                <platform>windows</platform>
                <bit>32</bit>
            </properties>
        </profile>
        <profile>
            <id>Windows-64</id>
            <activation>
                <os>
                    <family>windows</family>
                    <arch>x86_64</arch>
                </os>
            </activation>
            <properties>
                <platform>windows</platform>
                <bit>64</bit>
            </properties>
        </profile>
    </profiles>
    <repositories>
        <repository>
            <name>FFX Dependency Repository</name>
            <id>ffx.dependencies</id>
            <url>http://kenai.com/projects/ffx/sources/dependency-repo/content</url>
            <releases>
                <checksumPolicy>ignore</checksumPolicy>
                <enabled>true</enabled>
                <updatePolicy>daily</updatePolicy>
            </releases>
            <snapshots>
                <enabled>false</enabled>
            </snapshots>
        </repository>
        <repository>
            <name>Maven Plugin SNAPSHOTS</name>
            <id>maven.snapshots</id>
            <url>http://repository.apache.org/snapshots</url>
            <releases>
                <enabled>false</enabled>
            </releases>
            <snapshots>
                <enabled>false</enabled>
            </snapshots>
        </repository>
    </repositories>
    <dependencies>
        <dependency>
            <groupId>junit</groupId>
            <artifactId>junit</artifactId>
            <version>4.6</version>
            <type>jar</type>
            <scope>test</scope>
        </dependency>
    </dependencies>
    <reporting>
        <plugins>
            <plugin>
                <artifactId>maven-project-info-reports-plugin</artifactId>
                <version>2.3.1</version>
                <inherited>true</inherited>
                <configuration>
                    <dependencyDetailsEnabled>false</dependencyDetailsEnabled>
                    <dependencyLocationsEnabled>false</dependencyLocationsEnabled>
                </configuration>
            </plugin>
            <plugin>
                <artifactId>maven-javadoc-plugin</artifactId>
                <version>2.7</version>
                <inherited>false</inherited>
                <configuration>
                    <quiet>true</quiet>
                </configuration>
                <reportSets>
                    <reportSet>
                        <id>aggregate</id>
                        <reports>
                            <report>aggregate</report>
                        </reports>
                    </reportSet>
                </reportSets>
            </plugin>
            <plugin>
                <artifactId>maven-jxr-plugin</artifactId>
                <version>2.2</version>
                <inherited>false</inherited>
                <configuration>
                    <aggregate>true</aggregate>
                </configuration>
            </plugin>
            <plugin>
                <artifactId>maven-surefire-report-plugin</artifactId>
                <version>2.6</version>
                <inherited>false</inherited>
                <configuration>
                    <aggregate>true</aggregate>
                </configuration>
            </plugin>
            <!-- plugin>
                <groupId>org.apache.maven.plugins</groupId>
                <artifactId>maven-linkcheck-plugin</artifactId>
                <version>1.1</version>
            </plugin -->
            <plugin>
                <artifactId>maven-changes-plugin</artifactId>
                <version>2.3</version>
                <inherited>false</inherited>
                <configuration>
                    <webUser>${kenai.user.name}</webUser>
                    <webPassword>${kenai.password}</webPassword>
                    <statusIds>Open, In Progress, Reopened, Resolved, Closed</statusIds>
                    <resolutionIds>Unresolved, Fixed, Won't Fix, Duplicate, Incomplete, Cannot Reproduce</resolutionIds>
                </configuration>
                <reportSets>
                    <reportSet>
                        <reports>
                            <!-- report>jira-report</report -->
                            <report>changes-report</report>
                        </reports>
                    </reportSet>
                </reportSets>
            </plugin>
        </plugins>
    </reporting>
    <distributionManagement>
        <downloadUrl>http://ffx.kenai.com</downloadUrl>
        <site>
            <id>kenai</id>
            <name>Force Field X Website Deploy Location</name>
            <url>${website.repo}</url>
        </site>
        <snapshotRepository>
            <uniqueVersion>false</uniqueVersion>
            <id>snapshots</id>
            <name>Local Maven SNAPSHOT Repository</name>
            <url>${snapshot.repo}</url>
        </snapshotRepository>
        <repository>
            <uniqueVersion>false</uniqueVersion>
            <id>releases</id>
            <name>Local Maven Release Repository</name>
            <url>${release.repo}</url>
        </repository>
    </distributionManagement>
    <properties>
        <compileVersion>1.6</compileVersion>
        <targetVersion>1.6</targetVersion>
        <!-- Default locations for deploying the website,
             installing jars and releasing jars. These
             can be over-ridden by a developer's settings.xml -->
        <website.repo>file:website</website.repo>
        <snapshot.repo>file:lib</snapshot.repo>
        <release.repo>file:release</release.repo>
        <!-- Setting the source encoding is required for builds
             that are platform independent. -->
        <project.build.sourceEncoding>UTF-8</project.build.sourceEncoding>
    </properties>
    <modules>
        <module>modules/algorithms</module>
        <module>modules/autoparm</module>
        <module>modules/binding</module>
        <module>modules/cg</module>
        <module>modules/continuum</module>
        <module>modules/crystal</module>
        <module>modules/nucleic</module>
        <module>modules/numerics</module>
        <module>modules/potentials</module>
        <module>modules/ui</module>
        <module>modules/utilities</module>
        <module>modules/xray</module>
    </modules>
</project><|MERGE_RESOLUTION|>--- conflicted
+++ resolved
@@ -19,11 +19,7 @@
         <url>http://kenai.com/jira/browse/ffx</url>
     </issueManagement>
     <ciManagement>
-<<<<<<< HEAD
         <system>Jenkins</system>
-        <url>http://water.bme.utexas.edu:8080/</url>
-=======
-        <system>Hudson</system>
         <url>http://water.bme.utexas.edu:8080/</url>
         <notifiers>
             <notifier>
@@ -34,7 +30,6 @@
                 <sendOnWarning>false</sendOnWarning>
             </notifier>
         </notifiers>
->>>>>>> f455006b
     </ciManagement>
     <inceptionYear>2001</inceptionYear>
     <mailingLists>
