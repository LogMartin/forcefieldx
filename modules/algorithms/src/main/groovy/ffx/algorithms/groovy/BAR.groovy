--- conflicted
+++ resolved
@@ -370,17 +370,10 @@
     }
 
     double[] currentLambdas
-<<<<<<< HEAD
-    double[][] energyLow = new double[nWindows]
-    double[][] energyAt = new double[nWindows]
-    double[][] energyHigh = new double[nWindows]
-    double[][] volume = new double[nWindows]
-=======
     double[][] energyLow = new double[nWindows][]
     double[][] energyAt = new double[nWindows][]
     double[][] energyHigh = new double[nWindows][]
     double[][] volume = new double[nWindows][]
->>>>>>> 6c563935
     double[][] energy
     double[] energyMean = new double[nWindows]
     double[] energySD = new double[nWindows]
