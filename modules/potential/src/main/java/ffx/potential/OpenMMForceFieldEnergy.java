--- conflicted
+++ resolved
@@ -81,11 +81,7 @@
 import ffx.potential.bonded.Angle;
 import ffx.potential.bonded.Atom;
 import ffx.potential.bonded.Bond;
-<<<<<<< HEAD
 import ffx.potential.bonded.StretchBend;
-=======
-import ffx.potential.bonded.PiOrbitalTorsion;
->>>>>>> 79962177
 import ffx.potential.bonded.Torsion;
 import ffx.potential.bonded.TorsionTorsion;
 import ffx.potential.bonded.UreyBradley;
@@ -102,12 +98,7 @@
 import ffx.potential.parameters.MultipoleType;
 import ffx.potential.parameters.PiTorsionType;
 import ffx.potential.parameters.PolarizeType;
-<<<<<<< HEAD
 import ffx.potential.parameters.StretchBendType;
-=======
-import ffx.potential.parameters.TorsionTorsionType;
-import ffx.potential.parameters.TorsionType;
->>>>>>> 79962177
 import ffx.potential.parameters.UreyBradleyType;
 import ffx.potential.parameters.VDWType;
 
@@ -209,7 +200,6 @@
         addCCOMRemover();
 
         // Add Bond Forces.
-<<<<<<< HEAD
         // addBonds();
         // Reference: https://github.com/jayponder/tinker/blob/release/openmm/ommstuff.cpp
         // Add Angle Forces: to do by Mallory - see setupAmoebaAngleForce line 1952 of ommsetuff.cpp
@@ -218,28 +208,6 @@
         
         addStretchBendForce();
         
-=======
-        addBonds();
-
-        // Add Angle Forces.
-        addAngles();
-        addInPlaneAngles();
-
-        // Add Urey-Bradley force.
-        addUreyBradleys();
-
-        // TODO Out-of-Plane Bend
-
-        // Add Torsional Angles.
-        addTorsions();
-
-        // Add Pi-Orbital Torsions.
-        addPiTorsions();
-
-        // TODO Torsion-Torsion
-        addTorsionTorsions();
-
->>>>>>> 79962177
         // Add vdW force.
         addVDWForce();
 
