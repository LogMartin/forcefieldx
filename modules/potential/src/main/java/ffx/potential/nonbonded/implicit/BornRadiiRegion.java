--- conflicted
+++ resolved
@@ -105,11 +105,9 @@
   private SharedDouble ecavTot;
   private boolean verboseRadii;
   private boolean neckCorrection;
-<<<<<<< HEAD
+  private boolean neckCorrection;
   private boolean tanhCorrection;
   private BornRescalingTanh bornRescalingTanh;
-=======
->>>>>>> 5b8c974a
 
   public BornRadiiRegion(int nt, ForceField forceField, boolean perfectHCTScale) {
     bornRadiiLoop = new BornRadiiLoop[nt];
@@ -119,10 +117,7 @@
     ecavTot = new SharedDouble(0.0);
     verboseRadii = forceField.getBoolean("VERBOSE_BORN_RADII", false);
     neckCorrection = forceField.getBoolean("NECK_CORRECTION", false);
-<<<<<<< HEAD
     tanhCorrection = forceField.getBoolean("TANH_CORRECTION",false);
-=======
->>>>>>> 5b8c974a
     this.perfectHCTScale = perfectHCTScale;
     if (verboseRadii) {
       logger.info(" Verbose Born radii.");
@@ -308,7 +303,6 @@
               if (sk > 0.0) {
                 localBorn[i] += descreen(r, r2, baseRi, descreenRk, sk);
               }
-<<<<<<< HEAD
               if(neckCorrection && !is_12or13 && !atoms[k].isHydrogen()) {
                 // TODO: Add neck contribution to atom i being descreeened by atom k.
                 /*if(neckDescreen(r,baseRi,baseRk) != 0.0) {
@@ -317,13 +311,6 @@
                                   i + 1, k + 1, neckDescreen(r, baseRi, baseRk)));
                 }*/
                 localBorn[i] += neckDescreen(r, baseRi, baseRk);
-=======
-              if(neckCorrection) {
-                // TODO: Add neck contribution to atom i being descreeened by atom k.
-                localBorn[i] += neckDescreen(r, baseRi, baseRk);
-
-                // TODO: Add tanh function rescaling
->>>>>>> 5b8c974a
               }
 
               // Atom k being descreeened by atom i.
@@ -331,17 +318,12 @@
               if (si > 0.0) {
                 localBorn[k] += descreen(r, r2, baseRk, descreenRi, si);
               }
-<<<<<<< HEAD
               if(neckCorrection && !is_12or13 && !atoms[i].isHydrogen()) {
                 // TODO: Add neck contribution to atom k being descreeened by atom i.
                /* if(neckDescreen(r,baseRk,baseRi) != 0.0) {
                   logger.info(format("Modify local Born for atom %d with neck from %d by %2.8f",
                           k + 1, i + 1, neckDescreen(r, baseRk, baseRi)));
                 }*/
-=======
-              if(neckCorrection) {
-                // TODO: Add neck contribution to atom k being descreeened by atom i.
->>>>>>> 5b8c974a
                 localBorn[k] += neckDescreen(r, baseRk, baseRi);
 
                 // TODO: Add tanh function rescaling
@@ -361,11 +343,7 @@
               if (sk > 0.0) {
                 localBorn[i] += descreen(r, r2, baseRi, descreenRk, sk);
               }
-<<<<<<< HEAD
               if(neckCorrection && !atoms[k].isHydrogen()) {
-=======
-              if(neckCorrection) {
->>>>>>> 5b8c974a
                 // TODO: Add neck contribution to atom i being descreeened by atom k.
                 localBorn[i] += neckDescreen(r, baseRi, baseRk);
 
@@ -399,10 +377,7 @@
     private double neckDescreen(double r, double radius, double radiusK) {
       double neckIntegral;
       double radiusWater = 1.4;
-<<<<<<< HEAD
       double Sneck = 0.4058;
-=======
->>>>>>> 5b8c974a
 
       if(r > radius + radiusK + 2*radiusWater){
         return 0.0;
@@ -414,7 +389,6 @@
       double Aij = constants[0];
       double Bij = constants[1];
 
-<<<<<<< HEAD
       // If a neck is formed, Aij can never be zero
       if(Aij <= 0.000000000){
         // Set to minimum in Aij matrix
@@ -423,21 +397,15 @@
 
       logger.info(format("For atom rad. %2.3f descreened by atom rad. %2.3f, Aij: %2.8f Bij: %2.8f",
               radius,radiusK,Aij,Bij));
-=======
->>>>>>> 5b8c974a
       double rMinusBij = r - Bij;
       double radiiMinusr = radius + radiusK + 2*radiusWater - r;
       double power1 = rMinusBij * rMinusBij * rMinusBij * rMinusBij;
       double power2 = radiiMinusr * radiiMinusr * radiiMinusr * radiiMinusr;
 
       // Use Aij and Bij to get neck integral using Equation 13 from Aguilar/Onufriev 2010 paper
-<<<<<<< HEAD
       neckIntegral = Aij*power1*power2*Sneck;
 
       //logger.info(format("Neck before Sneck: %2.8f",Aij*power1*power2));
-=======
-      neckIntegral = Aij*power1*power2;
->>>>>>> 5b8c974a
 
       return -neckIntegral;
     }
