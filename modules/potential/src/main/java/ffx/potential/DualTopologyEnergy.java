/**
 * Title: Force Field X.
 *
 * Description: Force Field X - Software for Molecular Biophysics.
 *
 * Copyright: Copyright (c) Michael J. Schnieders 2001-2015.
 *
 * This file is part of Force Field X.
 *
 * Force Field X is free software; you can redistribute it and/or modify it
 * under the terms of the GNU General Public License version 3 as published by
 * the Free Software Foundation.
 *
 * Force Field X is distributed in the hope that it will be useful, but WITHOUT
 * ANY WARRANTY; without even the implied warranty of MERCHANTABILITY or FITNESS
 * FOR A PARTICULAR PURPOSE. See the GNU General Public License for more
 * details.
 *
 * You should have received a copy of the GNU General Public License along with
 * Force Field X; if not, write to the Free Software Foundation, Inc., 59 Temple
 * Place, Suite 330, Boston, MA 02111-1307 USA
 *
 * Linking this library statically or dynamically with other modules is making a
 * combined work based on this library. Thus, the terms and conditions of the
 * GNU General Public License cover the whole combination.
 *
 * As a special exception, the copyright holders of this library give you
 * permission to link this library with independent modules to produce an
 * executable, regardless of the license terms of these independent modules, and
 * to copy and distribute the resulting executable under terms of your choice,
 * provided that you also meet, for each linked independent module, the terms
 * and conditions of the license of that module. An independent module is a
 * module which is not derived from or based on this library. If you modify this
 * library, you may extend this exception to your version of the library, but
 * you are not obligated to do so. If you do not wish to do so, delete this
 * exception statement from your version.
 */
package ffx.potential;

/*import edu.rit.pj.ParallelRegion;
import edu.rit.pj.ParallelSection;
import edu.rit.pj.ParallelTeam;*/
import java.util.logging.Level;
import java.util.logging.Logger;

import static java.util.Arrays.fill;

import static org.apache.commons.math3.util.FastMath.pow;

import ffx.numerics.Potential;
import ffx.potential.bonded.Atom;
import ffx.potential.bonded.LambdaInterface;
import ffx.potential.parameters.ForceField;

/**
 * Compute the potential energy and derivatives for a dual-topology AMOEBA
 * system.
 *
 * @author Michael J. Schnieders
 *
 * @since 1.0
 */
public class DualTopologyEnergy implements Potential, LambdaInterface {

    /**
     * Logger for the DualTopologyEnergy class.
     */
    private static final Logger logger = Logger.getLogger(DualTopologyEnergy.class.getName());
    /**
     * Topology 1 number of atoms.
     */
    private final int nAtoms1;
    /**
     * Topology 2 number of atoms.
     */
    private final int nAtoms2;
    /**
     * Topology 1 number of softcore atoms.
     */
    private final int nSoftCore1;
    /**
     * Topology 2 number of softcore atoms.
     */
    private final int nSoftCore2;
    /**
     * Shared atoms between topologies 1 and 2.
     */
    private final int nShared;
    /**
     * Total number of softcore and shared atoms: nTotal = nShared + nSoftcore1
     * + nSoftcore2
     */
    private final int nTotal;
    /**
     * Total number of variables: nVariables = nTotal * 3;
     */
    private final int nVariables;
    /**
     * Current potential energy of topology 1 (kcal/mol).
     */
    private double energy1 = 0;
    /**
     * Current potential energy of topology 2 (kcal/mol).
     */
    private double energy2 = 0;
    /**
     * Include a valence restaint energy for atoms being "disappeared."
     */
    private boolean doValenceRestraint1 = true;
    /**
     * Include a valence restaint energy for atoms being "disappeared."
     */
    private boolean doValenceRestraint2 = true;
    /**
     * End-state restraint energy of topology 1 (kcal/mol).
     */
    private double restraintEnergy1 = 0;
    /**
     * End-state restraint energy of topology 2 (kcal/mol).
     */
    private double restraintEnergy2 = 0;
    /**
     * dEdL of topology 1 (kcal/mol).
     */
    private double dEdL_1 = 0;
    /**
     * dEdL of topology 2 (kcal/mol).
     */
    private double dEdL_2 = 0;
    /**
     * End-state restraint dEdL of topology 1 (kcal/mol).
     */
    private double restraintdEdL_1 = 0;
    /**
     * End-state restraint dEdL of topology 2 (kcal/mol).
     */
    private double restraintdEdL_2 = 0;
    /**
     * d2EdL2 of topology 1 (kcal/mol).
     */
    private double d2EdL2_1 = 0;
    /**
     * d2EdL2 of topology 2 (kcal/mol).
     */
    private double d2EdL2_2 = 0;
    /**
     * End-state restraint d2EdL2 of topology 1 (kcal/mol).
     */
    private double restraintd2EdL2_1 = 0;
    /**
     * End-state restraint d2EdL2 of topology 2 (kcal/mol).
     */
    private double restraintd2EdL2_2 = 0;
    /**
     * Total energy of the dual topology, including lambda scaling.
     */
    private double totalEnergy = 0;
    /**
     * Current lambda value.
     */
    private double lambda = 1.0;
    /**
     * Current lambda value minus one.
     */
    private double oneMinusLambda = 0.0;
    /**
     * Lambda raised to the power of lambdaExponent: lambda^lambdaExponent
     */
    private double lambdaPow = 1.0;
    /**
     * One minus Lambda raised to the power of lambdaExponent:
     * (1-lambda)^lambdaExponent
     */
    private double oneMinusLambdaPow = 0.0;
    /**
     * First derivative with respect to lambda of lambda^lambdaExponent
     * lambdaExponent*lambda^(lambdaExponent-1)
     */
    private double dLambdaPow = 0.0;
    /**
     * First derivative with respect to lambda of (1-lambda)^lambdaExponent
     * -lambdaExponent*(one-lambda)^(lambdaExponent-1)
     */
    private double dOneMinusLambdaPow = 0.0;
    /**
     * Second derivative with respect to lambda of lambda^lambdaExponent
     * lambdaExponent*(lambdaExponent-1)*lambda^(lambdaExponent-2)
     */
    private double d2LambdaPow = 0.0;
    /**
     * Second derivative with respect to lambda of (1-lambda)^lambdaExponent
     * lambdaExponent*(lambdaExponent-1)*(1-lambda)^(lambdaExponent-2)
     */
    private double d2OneMinusLambdaPow = 0.0;
    /**
     * Lambda exponent that controls the thermodynamic path between topologies.
     */
    private final double lambdaExponent = 1.0;
    /**
     * Atom array for topology 1.
     */
    private final Atom[] atoms1;
    /**
     * Atom array for topology 2.
     */
    private final Atom[] atoms2;
    /**
     * Mass array for shared and softcore atoms.
     */
    private final double mass[];
    /**
     * VARIABLE_TYPE array for shared and softcore atoms.
     */
    private final VARIABLE_TYPE variableTypes[];
    /**
     * Scaling array for shared and softcore atoms.
     */
    private double scaling[] = null;
    /**
     * Topology 1 coordinates.
     */
    private final double x1[];
    /**
     * Topology 2 coordinates.
     */
    private final double x2[];
    /**
     * Topology 1 coordinate gradient.
     */
    private final double g1[];
    /**
     * Topology 2 coordinate gradient.
     */
    private final double g2[];
    /**
     * Topology 1 restraint gradient for end state bonded terms.
     */
    private final double rg1[];
    /**
     * Topology 2 restraint gradient for end state bonded terms.
     */
    private final double rg2[];
    /**
     * Topology 1 derivative of the coordinate gradient with respect to lambda.
     */
    private final double gl1[];
    /**
     * Topology 2 derivative of the coordinate gradient with respect to lambda.
     */
    private final double gl2[];
    /**
     * Topology 1 derivative of the coordinate gradient with respect to lambda
     * for end state bonded terms
     */
    private final double rgl1[];
    /**
     * Topology 2 derivative of the coordinate gradient with respect to lambda
     * for end state bonded terms
     */
    private final double rgl2[];
    /**
     * Topology 1 Potential.
     */
    private final Potential potential1;
    /**
     * Topology 2 Potential.
     */
    private final Potential potential2;
    /**
     * Topology 1 LambdaInterface.
     */
    private final LambdaInterface lambdaInterface1;
    /**
     * Topology 2 LambdaInterface.
     */
    private final LambdaInterface lambdaInterface2;
    /**
     * Topology 1 ForceFieldEnergy.
     */
    private final ForceFieldEnergy forceFieldEnergy1;
    /**
     * Topology 2 ForceFieldEnergy.
     */
    private final ForceFieldEnergy forceFieldEnergy2;

<<<<<<< HEAD
    /*private final ParallelTeam dualTopologyTeam;
    private final EnergyRegion energyRegion;*/

    public DualTopologyEnergy(Potential topology1, Atom atoms1[], Potential topology2, Atom atoms2[]) {
=======
    private final int nActive1;
    private final int nActive2;
    private final Atom activeAtoms1[];
    private final Atom activeAtoms2[];

    public DualTopologyEnergy(Potential topology1, Atom atoms1[],
            Potential topology2, Atom atoms2[]) {
>>>>>>> 0948dce0
        potential1 = topology1;
        potential2 = topology2;
        lambdaInterface1 = (LambdaInterface) potential1;
        lambdaInterface2 = (LambdaInterface) potential2;
        this.atoms1 = atoms1;
        this.atoms2 = atoms2;
        nAtoms1 = atoms1.length;
        nAtoms2 = atoms2.length;
        forceFieldEnergy1 = null;
        forceFieldEnergy2 = null;
        doValenceRestraint1 = false;
        doValenceRestraint2 = false;

        /**
         * Check that all atoms that are not undergoing alchemy are common to
         * both topologies.
         */
        int shared1 = 0;
        int shared2 = 0;
        int activeCount1 = 0;
        int activeCount2 = 0;
        for (int i = 0; i < nAtoms1; i++) {
            Atom a1 = atoms1[i];
            if (a1.isActive()) {
                activeCount1++;
                if (!a1.applyLambda()) {
                    shared1++;
                }
            }
        }
        for (int i = 0; i < nAtoms2; i++) {
            Atom a2 = atoms2[i];
            if (a2.isActive()) {
                activeCount2++;
                if (!a2.applyLambda()) {
                    shared2++;
                }
            }
        }
        nActive1 = activeCount1;
        nActive2 = activeCount2;
        activeAtoms1 = new Atom[activeCount1];
        activeAtoms2 = new Atom[activeCount2];
        int index = 0;
        for (int i = 0; i < nAtoms1; i++) {
            Atom a1 = atoms1[i];
            if (a1.isActive()) {
                activeAtoms1[index++] = a1;
            }
        }
        index = 0;
        for (int i = 0; i < nAtoms2; i++) {
            Atom a2 = atoms2[i];
            if (a2.isActive()) {
                activeAtoms2[index++] = a2;
            }
        }

        assert (shared1 == shared2);
        nShared = shared1;
        nSoftCore1 = nActive1 - nShared;
        nSoftCore2 = nActive2 - nShared;
        nTotal = nShared + nSoftCore1 + nSoftCore2;
        nVariables = 3 * nTotal;

        /**
         * Check that all Dual-Topology atoms start with identical coordinates.
         */
        int i1 = 0;
        int i2 = 0;
        for (int i = 0; i < nShared; i++) {
            Atom a1 = atoms1[i1++];
            while (a1.applyLambda()) {
                a1 = atoms1[i1++];
            }
            Atom a2 = atoms2[i2++];
            while (a2.applyLambda()) {
                a2 = atoms2[i2++];
            }
            assert (a1.getX() == a2.getX());
            assert (a1.getY() == a2.getY());
            assert (a1.getZ() == a2.getZ());
        }

        /**
         * Allocate memory for coordinates and derivatives.
         */
        x1 = new double[nActive1 * 3];
        x2 = new double[nActive2 * 3];
        g1 = new double[nActive1 * 3];
        g2 = new double[nActive2 * 3];
        rg1 = new double[nActive1 * 3];
        rg2 = new double[nActive2 * 3];
        gl1 = new double[nActive1 * 3];
        gl2 = new double[nActive2 * 3];
        rgl1 = new double[nActive1 * 3];
        rgl2 = new double[nActive2 * 3];

        /**
         * All variables are coordinates.
         */
        index = 0;
        variableTypes = new VARIABLE_TYPE[nVariables];
        for (int i = 0; i < nTotal; i++) {
            variableTypes[index++] = VARIABLE_TYPE.X;
            variableTypes[index++] = VARIABLE_TYPE.Y;
            variableTypes[index++] = VARIABLE_TYPE.Z;
        }

        /**
         * Fill the mass array.
         */
        int commonIndex = 0;
        int softcoreIndex = 3 * nShared;
        mass = new double[nVariables];
        for (int i = 0; i < nActive1; i++) {
            Atom a = activeAtoms1[i];
            double m = a.getMass();
            if (!a.applyLambda()) {
                mass[commonIndex++] = m;
                mass[commonIndex++] = m;
                mass[commonIndex++] = m;
            } else {
                mass[softcoreIndex++] = m;
                mass[softcoreIndex++] = m;
                mass[softcoreIndex++] = m;
            }
        }
        for (int i = 0; i < nActive2; i++) {
            Atom a = activeAtoms2[i];
            if (a.applyLambda()) {
                double m = a.getMass();
                mass[softcoreIndex++] = m;
                mass[softcoreIndex++] = m;
                mass[softcoreIndex++] = m;
            }
        }
        /*dualTopologyTeam = new ParallelTeam(2);
        // Will probably not be an issue, even with only one thread allocated.
        energyRegion = new EnergyRegion();*/
    }

    public DualTopologyEnergy(MolecularAssembly topology1, MolecularAssembly topology2) {
        forceFieldEnergy1 = topology1.getPotentialEnergy();
        forceFieldEnergy2 = topology2.getPotentialEnergy();
        potential1 = forceFieldEnergy1;
        potential2 = forceFieldEnergy2;
        lambdaInterface1 = forceFieldEnergy1;
        lambdaInterface2 = forceFieldEnergy2;
        atoms1 = topology1.getAtomArray();
        atoms2 = topology2.getAtomArray();
        nAtoms1 = atoms1.length;
        nAtoms2 = atoms2.length;

        ForceField forceField1 = topology1.getForceField();
        this.doValenceRestraint1 = forceField1.getBoolean(
                ForceField.ForceFieldBoolean.LAMBDA_VALENCE_RESTRAINTS, true);
        ForceField forceField2 = topology2.getForceField();
        this.doValenceRestraint2 = forceField2.getBoolean(
                ForceField.ForceFieldBoolean.LAMBDA_VALENCE_RESTRAINTS, true);

        /**
         * Check that all atoms that are not undergoing alchemy are common to
         * both topologies.
         */
        int shared1 = 0;
        int shared2 = 0;
        int activeCount1 = 0;
        int activeCount2 = 0;
        for (int i = 0; i < nAtoms1; i++) {
            Atom a1 = atoms1[i];
            if (a1.isActive()) {
                activeCount1++;
                if (!a1.applyLambda()) {
                    shared1++;
                }
            }
        }
        for (int i = 0; i < nAtoms2; i++) {
            Atom a2 = atoms2[i];
            if (a2.isActive()) {
                activeCount2++;
                if (!a2.applyLambda()) {
                    shared2++;
                }
            }
        }
        nActive1 = activeCount1;
        nActive2 = activeCount2;
        activeAtoms1 = new Atom[activeCount1];
        activeAtoms2 = new Atom[activeCount2];
        int index = 0;
        for (int i = 0; i < nAtoms1; i++) {
            Atom a1 = atoms1[i];
            if (a1.isActive()) {
                activeAtoms1[index++] = a1;
            }
        }
        index = 0;
        for (int i = 0; i < nAtoms2; i++) {
            Atom a2 = atoms2[i];
            if (a2.isActive()) {
                activeAtoms2[index++] = a2;
            }
        }

        assert (shared1 == shared2);
        nShared = shared1;
        nSoftCore1 = nActive1 - nShared;
        nSoftCore2 = nActive2 - nShared;
        nTotal = nShared + nSoftCore1 + nSoftCore2;
        nVariables = 3 * nTotal;

        /**
         * Allocate memory for coordinates and derivatives.
         */
        x1 = new double[nActive1 * 3];
        x2 = new double[nActive2 * 3];
        g1 = new double[nActive1 * 3];
        g2 = new double[nActive2 * 3];
        rg1 = new double[nActive1 * 3];
        rg2 = new double[nActive2 * 3];
        gl1 = new double[nActive1 * 3];
        gl2 = new double[nActive2 * 3];
        rgl1 = new double[nActive1 * 3];
        rgl2 = new double[nActive2 * 3];

        /**
         * Check that all Dual-Topology atoms start with identical coordinates.
         */
        int i1 = 0;
        int i2 = 0;
        for (int i = 0; i < nShared; i++) {
            Atom a1 = atoms1[i1++];
            while (a1.applyLambda()) {
                a1 = atoms1[i1++];
            }
            Atom a2 = atoms2[i2++];
            while (a2.applyLambda()) {
                a2 = atoms2[i2++];
            }
            assert (a1.getX() == a2.getX());
            assert (a1.getY() == a2.getY());
            assert (a1.getZ() == a2.getZ());
        }

        /**
         * All variables are coordinates.
         */
        index = 0;
        variableTypes = new VARIABLE_TYPE[nVariables];
        for (int i = 0; i < nTotal; i++) {
            variableTypes[index++] = VARIABLE_TYPE.X;
            variableTypes[index++] = VARIABLE_TYPE.Y;
            variableTypes[index++] = VARIABLE_TYPE.Z;
        }

        /**
         * Fill the mass array.
         */
        int commonIndex = 0;
        int softcoreIndex = 3 * nShared;
        mass = new double[nVariables];
        for (int i = 0; i < nActive1; i++) {
            Atom a = activeAtoms1[i];
            double m = a.getMass();
            if (!a.applyLambda()) {
                mass[commonIndex++] = m;
                mass[commonIndex++] = m;
                mass[commonIndex++] = m;
            } else {
                mass[softcoreIndex++] = m;
                mass[softcoreIndex++] = m;
                mass[softcoreIndex++] = m;
            }

        }
        for (int i = 0; i < nActive2; i++) {
            Atom a = activeAtoms2[i];
            if (a.applyLambda()) {
                double m = a.getMass();
                mass[softcoreIndex++] = m;
                mass[softcoreIndex++] = m;
                mass[softcoreIndex++] = m;
            }
        }
        /*dualTopologyTeam = new ParallelTeam(2);
        // Will probably not be an issue, even with only one thread allocated.
        energyRegion = new EnergyRegion();*/
    }

    @Override
    public double energy(double[] x) {
        /**
         * Update the coordinates of both topologies.
         */
        unpackCoordinates(x);

        /*
         try {
         dualTopologyTeam.execute(energyRegion);
         } catch (Exception e) {
         String message = "Fatal exception computing the Dual-Topology Energy.\n";
         logger.log(Level.SEVERE, message, e);
         } */
        /**
         * Compute the energy of topology 1.
         */
        energy1 = potential1.energy(x1);
        if (doValenceRestraint1 && potential1 instanceof ForceFieldEnergy) {
            ForceFieldEnergy ffE1 = (ForceFieldEnergy) potential1;
            ffE1.setLambdaBondedTerms(true);
            restraintEnergy1 = potential1.energy(x1);
            ffE1.setLambdaBondedTerms(false);
        } else {
            restraintEnergy1 = 0.0;
        }
        if (logger.isLoggable(Level.FINE)) {
            logger.fine(String.format(" Topology 1 Energy & Restraints: %15.8f %15.8f\n",
                    lambdaPow * energy1, oneMinusLambdaPow * restraintEnergy1));
        }
        /**
         * Compute the energy of topology 2.
         */

        energy2 = potential2.energy(x2);
        if (doValenceRestraint2 && potential2 instanceof ForceFieldEnergy) {
            ForceFieldEnergy ffE2 = (ForceFieldEnergy) potential2;
            ffE2.setLambdaBondedTerms(true);
            restraintEnergy2 = potential2.energy(x2);
            ffE2.setLambdaBondedTerms(false);
        } else {
            restraintEnergy2 = 0.0;
        }
        if (logger.isLoggable(Level.FINE)) {
            logger.fine(String.format(" Topology 2 Energy & Restraints: %15.8f %15.8f\n",
                    oneMinusLambdaPow * energy2, lambdaPow * restraintEnergy2));
        }
        /**
         * Apply the dual-topology scaling for the total energy.
         */
        totalEnergy = lambdaPow * energy1 + oneMinusLambdaPow * restraintEnergy1
                + oneMinusLambdaPow * energy2 + lambdaPow * restraintEnergy2;

        /**
         * Rescale the coordinates.
         */
        packCoordinates(x);

        return totalEnergy;
    }

    /**
     * The coordinate and gradient arrays are unpacked/packed based on the dual
     * topology.
     *
     * @param x the coordinate array.
     * @param g the gradient array.
     * @return the DualTopologyEnergy total energy.
     */
    @Override
    public double energyAndGradient(double[] x, double[] g) {

        /**
         * Update the coordinates of both topologies.
         */
        unpackCoordinates(x);

        /*
         try {
         energyRegion.setGradient(true);
         dualTopologyTeam.execute(energyRegion);
         } catch (Exception e) {
         String message = "Fatal exception computing the Dual-Topology Energy.\n";
         logger.log(Level.SEVERE, message, e);
         } */
        /**
         * Initialize dUdXdL arrays.
         */
        fill(gl1, 0.0);
        fill(gl2, 0.0);
        fill(rgl1, 0.0);
        fill(rgl2, 0.0);

        /**
         * Compute the energy and gradient of topology 1.
         */
        energy1 = potential1.energyAndGradient(x1, g1);
        dEdL_1 = lambdaInterface1.getdEdL();
        d2EdL2_1 = lambdaInterface1.getd2EdL2();
        lambdaInterface1.getdEdXdL(gl1);
        if (doValenceRestraint1) {
            forceFieldEnergy1.setLambdaBondedTerms(true);
            restraintEnergy1 = forceFieldEnergy1.energyAndGradient(x1, rg1);
            restraintdEdL_1 = forceFieldEnergy1.getdEdL();
            restraintd2EdL2_1 = forceFieldEnergy1.getd2EdL2();
            forceFieldEnergy1.getdEdXdL(rgl1);
            forceFieldEnergy1.setLambdaBondedTerms(false);
        } else {
            restraintEnergy1 = 0.0;
            restraintdEdL_1 = 0.0;
            restraintd2EdL2_1 = 0.0;
        }
        if (logger.isLoggable(Level.FINE)) {
            logger.fine(String.format(" Topology 1 Energy & Restraints: %15.8f %15.8f\n",
                    lambdaPow * energy1, oneMinusLambdaPow * restraintEnergy1));
        }

        /**
         * Compute the energy and gradient of topology 2.
         */
        energy2 = potential2.energyAndGradient(x2, g2);
        dEdL_2 = -lambdaInterface2.getdEdL();
        d2EdL2_2 = lambdaInterface2.getd2EdL2();
        lambdaInterface2.getdEdXdL(gl2);
        if (doValenceRestraint2) {
            forceFieldEnergy2.setLambdaBondedTerms(true);
            restraintEnergy2 = forceFieldEnergy2.energyAndGradient(x2, rg2);
            restraintdEdL_2 = -forceFieldEnergy2.getdEdL();
            restraintd2EdL2_2 = forceFieldEnergy2.getd2EdL2();
            forceFieldEnergy2.getdEdXdL(rgl2);
            forceFieldEnergy2.setLambdaBondedTerms(false);
        } else {
            restraintEnergy2 = 0.0;
            restraintdEdL_2 = 0.0;
            restraintd2EdL2_2 = 0.0;
        }
        if (logger.isLoggable(Level.FINE)) {
            logger.fine(String.format(" Topology 2 Energy & Restraints: %15.8f %15.8f\n",
                    oneMinusLambdaPow * energy2, lambdaPow * restraintEnergy2));
        }

        /**
         * Apply the dual-topology scaling for the total energy.
         */
        totalEnergy = lambdaPow * energy1 + oneMinusLambdaPow * restraintEnergy1
                + oneMinusLambdaPow * energy2 + lambdaPow * restraintEnergy2;

        /**
         * Scale and pack the gradient.
         */
        packGradient(x, g);

        return totalEnergy;
    }

    @Override
    public void setScaling(double[] scaling) {
        this.scaling = scaling;
    }

    @Override
    public double[] getScaling() {
        return scaling;
    }

    private void packCoordinates(double x[]) {
        if (scaling != null) {
            int len = x.length;
            for (int i = 0; i < len; i++) {
                x[i] *= scaling[i];
            }
        }
    }

    private void packGradient(double x[], double g[]) {
        if (g == null) {
            g = new double[nVariables];
        }
        int indexCommon = 0;
        int indexUnique = nShared * 3;
        /**
         * Coordinate Gradient from Topology 1.
         */
        int index = 0;
        for (int i = 0; i < nActive1; i++) {
            Atom a = activeAtoms1[i];
            if (!a.applyLambda()) {
                g[indexCommon++] = lambdaPow * g1[index] + oneMinusLambdaPow * rg1[index++];
                g[indexCommon++] = lambdaPow * g1[index] + oneMinusLambdaPow * rg1[index++];
                g[indexCommon++] = lambdaPow * g1[index] + oneMinusLambdaPow * rg1[index++];
            } else {
                g[indexUnique++] = lambdaPow * g1[index] + oneMinusLambdaPow * rg1[index++];
                g[indexUnique++] = lambdaPow * g1[index] + oneMinusLambdaPow * rg1[index++];
                g[indexUnique++] = lambdaPow * g1[index] + oneMinusLambdaPow * rg1[index++];
            }
        }
        /**
         * Coordinate Gradient from Topology 2.
         */
        indexCommon = 0;
        index = 0;
        for (int i = 0; i < nActive2; i++) {
            Atom a = activeAtoms2[i];
            if (!a.applyLambda()) {
                g[indexCommon++] += oneMinusLambdaPow * g2[index] + lambdaPow * rg2[index++];
                g[indexCommon++] += oneMinusLambdaPow * g2[index] + lambdaPow * rg2[index++];
                g[indexCommon++] += oneMinusLambdaPow * g2[index] + lambdaPow * rg2[index++];
            } else {
                g[indexUnique++] = oneMinusLambdaPow * g2[index] + lambdaPow * rg2[index++];
                g[indexUnique++] = oneMinusLambdaPow * g2[index] + lambdaPow * rg2[index++];
                g[indexUnique++] = oneMinusLambdaPow * g2[index] + lambdaPow * rg2[index++];
            }
        }

        if (scaling != null) {
            int len = x.length;
            for (int i = 0; i < len; i++) {
                x[i] *= scaling[i];
                g[i] /= scaling[i];
            }
        }
    }
    
    @Override
    public void reInit() {
        //logger.warning(String.format(" No reInit method defined for %s", DualTopologyEnergy.class.toString()));
    }

    private void unpackCoordinates(double x[]) {

        /**
         * Unscale the coordinates.
         */
        if (scaling != null) {
            int len = x.length;
            for (int i = 0; i < len; i++) {
                x[i] /= scaling[i];
            }
        }

        int index = 0;
        int indexCommon = 0;
        int indexUnique = 3 * nShared;
        for (int i = 0; i < nActive1; i++) {
            Atom a = activeAtoms1[i];
            if (!a.applyLambda()) {
                x1[index++] = x[indexCommon++];
                x1[index++] = x[indexCommon++];
                x1[index++] = x[indexCommon++];
            } else {
                x1[index++] = x[indexUnique++];
                x1[index++] = x[indexUnique++];
                x1[index++] = x[indexUnique++];
            }
        }

        index = 0;
        indexCommon = 0;
        for (int i = 0; i < nActive2; i++) {
            Atom a = activeAtoms2[i];
            if (!a.applyLambda()) {
                x2[index++] = x[indexCommon++];
                x2[index++] = x[indexCommon++];
                x2[index++] = x[indexCommon++];
            } else {
                x2[index++] = x[indexUnique++];
                x2[index++] = x[indexUnique++];
                x2[index++] = x[indexUnique++];
            }
        }
    }

    @Override
    public double[] getCoordinates(double[] x) {
        if (x == null) {
            x = new double[nVariables];
        }
        int indexCommon = 0;
        int indexUnique = nShared * 3;
        for (int i = 0; i < nActive1; i++) {
            Atom a = activeAtoms1[i];

            if (!a.applyLambda()) {
                x[indexCommon++] = a.getX();
                x[indexCommon++] = a.getY();
                x[indexCommon++] = a.getZ();
            } else {
                x[indexUnique++] = a.getX();
                x[indexUnique++] = a.getY();
                x[indexUnique++] = a.getZ();
            }

        }
        for (int i = 0; i < nActive2; i++) {
            Atom a = activeAtoms2[i];
            if (a.applyLambda()) {
                x[indexUnique++] = a.getX();
                x[indexUnique++] = a.getY();
                x[indexUnique++] = a.getZ();
            }
        }
        return x;
    }

    @Override
    public double[] getMass() {
        return mass;
    }

    @Override
    public double getTotalEnergy() {
        return totalEnergy;
    }

    @Override
    public int getNumberOfVariables() {
        return nVariables;
    }

    @Override
    public VARIABLE_TYPE[] getVariableTypes() {
        return variableTypes;
    }

    @Override
    public void setEnergyTermState(STATE state) {
        potential1.setEnergyTermState(state);
        potential2.setEnergyTermState(state);
    }

    @Override
    public void setLambda(double lambda) {
        if (lambda <= 1.0 && lambda >= 0.0) {
            this.lambda = lambda;
            oneMinusLambda = 1.0 - lambda;
            lambdaInterface1.setLambda(lambda);
            lambdaInterface2.setLambda(oneMinusLambda);

            lambdaPow = pow(lambda, lambdaExponent);
            dLambdaPow = lambdaExponent * pow(lambda, lambdaExponent - 1.0);
            if (lambdaExponent >= 2.0) {
                d2LambdaPow = lambdaExponent * (lambdaExponent - 1.0) * pow(lambda, lambdaExponent - 2.0);
            } else {
                d2LambdaPow = 0.0;
            }

            oneMinusLambdaPow = pow(oneMinusLambda, lambdaExponent);
            dOneMinusLambdaPow = -lambdaExponent * pow(oneMinusLambda, lambdaExponent - 1.0);
            if (lambdaExponent >= 2.0) {
                d2OneMinusLambdaPow = lambdaExponent * (lambdaExponent - 1.0) * pow(oneMinusLambda, lambdaExponent - 2.0);
            } else {
                d2OneMinusLambdaPow = 0.0;
            }
        } else {
            String message = String.format("Lambda value %8.3f is not in the range [0..1].", lambda);
            logger.severe(message);
        }
    }

    @Override
    public double getLambda() {
        return lambda;
    }

    @Override
    public double getdEdL() {
        double e1 = lambdaPow * dEdL_1 + dLambdaPow * energy1
                + oneMinusLambdaPow * restraintdEdL_1 + dOneMinusLambdaPow * restraintEnergy1;
        double e2 = oneMinusLambdaPow * dEdL_2 + dOneMinusLambdaPow * energy2
                + lambdaPow * restraintdEdL_2 + dLambdaPow * restraintEnergy2;
        return e1 + e2;
    }

    @Override
    public double getd2EdL2() {
        double e1 = lambdaPow * d2EdL2_1 + 2.0 * dLambdaPow * dEdL_1 + d2LambdaPow * energy1
                + oneMinusLambdaPow * restraintd2EdL2_1 + 2.0 * dOneMinusLambdaPow * restraintdEdL_1
                + d2OneMinusLambdaPow * restraintEnergy1;
        double e2 = oneMinusLambdaPow * d2EdL2_2 + 2.0 * dOneMinusLambdaPow * dEdL_2
                + d2OneMinusLambdaPow * energy2
                + lambdaPow * restraintd2EdL2_2 + 2.0 * dLambdaPow * restraintdEdL_2 + d2LambdaPow * restraintEnergy2;
        return e1 + e2;
    }

    @Override
    public void getdEdXdL(double[] g) {
        if (g == null) {
            g = new double[nVariables];
        }

        int index = 0;
        int indexCommon = 0;
        int indexUnique = nShared * 3;
        /**
         * Coordinate Gradient from Topology 1.
         */
        for (int i = 0; i < nActive1; i++) {
            Atom a = activeAtoms1[i];
            if (!a.applyLambda()) {
                g[indexCommon++] = lambdaPow * gl1[index] + dLambdaPow * g1[index]
                        + oneMinusLambdaPow * rgl1[index] + dOneMinusLambdaPow * rg1[index++];
                g[indexCommon++] = lambdaPow * gl1[index] + dLambdaPow * g1[index]
                        + oneMinusLambdaPow * rgl1[index] + dOneMinusLambdaPow * rg1[index++];
                g[indexCommon++] = lambdaPow * gl1[index] + dLambdaPow * g1[index]
                        + oneMinusLambdaPow * rgl1[index] + dOneMinusLambdaPow * rg1[index++];
            } else {
                g[indexUnique++] = lambdaPow * gl1[index] + dLambdaPow * g1[index]
                        + oneMinusLambdaPow * rgl1[index] + dOneMinusLambdaPow * rg1[index++];
                g[indexUnique++] = lambdaPow * gl1[index] + dLambdaPow * g1[index]
                        + oneMinusLambdaPow * rgl1[index] + dOneMinusLambdaPow * rg1[index++];
                g[indexUnique++] = lambdaPow * gl1[index] + dLambdaPow * g1[index]
                        + oneMinusLambdaPow * rgl1[index] + dOneMinusLambdaPow * rg1[index++];
            }
        }

        /**
         * Coordinate Gradient from Topology 2.
         */
        index = 0;
        indexCommon = 0;
        for (int i = 0; i < nActive2; i++) {
            Atom a = activeAtoms2[i];
            if (a.isActive()) {
                if (!a.applyLambda()) {
                    g[indexCommon++] += (-oneMinusLambdaPow * gl2[index] + dOneMinusLambdaPow * g2[index]
                            - lambdaPow * rgl2[index] + dLambdaPow * rg2[index++]);
                    g[indexCommon++] += (-oneMinusLambdaPow * gl2[index] + dOneMinusLambdaPow * g2[index]
                            - lambdaPow * rgl2[index] + dLambdaPow * rg2[index++]);
                    g[indexCommon++] += (-oneMinusLambdaPow * gl2[index] + dOneMinusLambdaPow * g2[index]
                            - lambdaPow * rgl2[index] + dLambdaPow * rg2[index++]);
                } else {
                    g[indexUnique++] = (-oneMinusLambdaPow * gl2[index] + dOneMinusLambdaPow * g2[index]
                            - lambdaPow * rgl2[index] + dLambdaPow * rg2[index++]);
                    g[indexUnique++] = (-oneMinusLambdaPow * gl2[index] + dOneMinusLambdaPow * g2[index]
                            - lambdaPow * rgl2[index] + dLambdaPow * rg2[index++]);
                    g[indexUnique++] = (-oneMinusLambdaPow * gl2[index] + dOneMinusLambdaPow * g2[index]
                            - lambdaPow * rgl2[index] + dLambdaPow * rg2[index++]);
                }
            }
        }
    }

    @Override
    public void setVelocity(double[] velocity) {
        double vel[] = new double[3];
        int indexCommon = 0;
        int indexUnique = 3 * nShared;
        for (int i = 0; i < nActive1; i++) {
            Atom atom = activeAtoms1[i];
            if (!atom.applyLambda()) {
                vel[0] = velocity[indexCommon++];
                vel[1] = velocity[indexCommon++];
                vel[2] = velocity[indexCommon++];
            } else {
                vel[0] = velocity[indexUnique++];
                vel[1] = velocity[indexUnique++];
                vel[2] = velocity[indexUnique++];
            }
            atom.setVelocity(vel);
        }

        indexCommon = 0;
        for (int i = 0; i < nActive2; i++) {
            Atom atom = activeAtoms2[i];
            if (!atom.applyLambda()) {
                vel[0] = velocity[indexCommon++];
                vel[1] = velocity[indexCommon++];
                vel[2] = velocity[indexCommon++];
            } else {
                vel[0] = velocity[indexUnique++];
                vel[1] = velocity[indexUnique++];
                vel[2] = velocity[indexUnique++];
            }
            atom.setVelocity(vel);
        }
    }

    @Override
    public void setAcceleration(double[] acceleration) {
        double accel[] = new double[3];
        int indexCommon = 0;
        int indexUnique = 3 * nShared;
        for (int i = 0; i < nActive1; i++) {
            Atom atom = activeAtoms1[i];
            if (!atom.applyLambda()) {
                accel[0] = acceleration[indexCommon++];
                accel[1] = acceleration[indexCommon++];
                accel[2] = acceleration[indexCommon++];
            } else {
                accel[0] = acceleration[indexUnique++];
                accel[1] = acceleration[indexUnique++];
                accel[2] = acceleration[indexUnique++];
            }
            atom.setAcceleration(accel);
        }
        indexCommon = 0;
        for (int i = 0; i < nActive2; i++) {
            Atom atom = activeAtoms2[i];
            if (!atom.applyLambda()) {
                accel[0] = acceleration[indexCommon++];
                accel[1] = acceleration[indexCommon++];
                accel[2] = acceleration[indexCommon++];
            } else {
                accel[0] = acceleration[indexUnique++];
                accel[1] = acceleration[indexUnique++];
                accel[2] = acceleration[indexUnique++];
            }
            atom.setAcceleration(accel);
        }
    }

    @Override
    public void setPreviousAcceleration(double[] previousAcceleration) {
        double prev[] = new double[3];
        int indexCommon = 0;
        int indexUnique = 3 * nShared;
        for (int i = 0; i < nActive1; i++) {
            Atom atom = activeAtoms1[i];
            if (!atom.applyLambda()) {
                prev[0] = previousAcceleration[indexCommon++];
                prev[1] = previousAcceleration[indexCommon++];
                prev[2] = previousAcceleration[indexCommon++];
            } else {
                prev[0] = previousAcceleration[indexUnique++];
                prev[1] = previousAcceleration[indexUnique++];
                prev[2] = previousAcceleration[indexUnique++];
            }
            atom.setPreviousAcceleration(prev);
        }
        indexCommon = 0;
        for (int i = 0; i < nActive2; i++) {
            Atom atom = activeAtoms2[i];
            if (!atom.applyLambda()) {
                prev[0] = previousAcceleration[indexCommon++];
                prev[1] = previousAcceleration[indexCommon++];
                prev[2] = previousAcceleration[indexCommon++];
            } else {
                prev[0] = previousAcceleration[indexUnique++];
                prev[1] = previousAcceleration[indexUnique++];
                prev[2] = previousAcceleration[indexUnique++];
            }
            atom.setPreviousAcceleration(prev);
        }
    }

    @Override
    public double[] getVelocity(double[] velocity) {
        if (velocity == null || velocity.length < nVariables) {
            velocity = new double[nVariables];
        }
        int indexCommon = 0;
        int indexUnique = nShared * 3;
        double vel[] = new double[3];
        for (int i = 0; i < nActive1; i++) {
            Atom atom = activeAtoms1[i];
            atom.getVelocity(vel);
            if (!atom.applyLambda()) {
                velocity[indexCommon++] = vel[0];
                velocity[indexCommon++] = vel[1];
                velocity[indexCommon++] = vel[2];
            } else {
                velocity[indexUnique++] = vel[0];
                velocity[indexUnique++] = vel[1];
                velocity[indexUnique++] = vel[2];
            }

        }
        for (int i = 0; i < nActive2; i++) {
            Atom atom = activeAtoms2[i];
            if (atom.applyLambda()) {
                atom.getVelocity(vel);
                velocity[indexUnique++] = vel[0];
                velocity[indexUnique++] = vel[1];
                velocity[indexUnique++] = vel[2];
            }
        }

        return velocity;
    }

    @Override
    public double[] getAcceleration(double[] acceleration) {
        if (acceleration == null || acceleration.length < nVariables) {
            acceleration = new double[nVariables];
        }
        int indexCommon = 0;
        int indexUnique = nShared * 3;
        double accel[] = new double[3];
        for (int i = 0; i < nActive1; i++) {
            Atom atom = activeAtoms1[i];
            atom.getAcceleration(accel);
            if (!atom.applyLambda()) {
                acceleration[indexCommon++] = accel[0];
                acceleration[indexCommon++] = accel[1];
                acceleration[indexCommon++] = accel[2];
            } else {
                acceleration[indexUnique++] = accel[0];
                acceleration[indexUnique++] = accel[1];
                acceleration[indexUnique++] = accel[2];
            }

        }
        for (int i = 0; i < nActive2; i++) {
            Atom atom = activeAtoms2[i];
            if (atom.applyLambda()) {
                atom.getAcceleration(accel);
                acceleration[indexUnique++] = accel[0];
                acceleration[indexUnique++] = accel[1];
                acceleration[indexUnique++] = accel[2];
            }
        }

        return acceleration;
    }

    @Override
    public double[] getPreviousAcceleration(double[] previousAcceleration) {
        if (previousAcceleration == null || previousAcceleration.length < nVariables) {
            previousAcceleration = new double[nVariables];
        }
        int indexCommon = 0;
        int indexUnique = nShared * 3;
        double prev[] = new double[3];
        for (int i = 0; i < nActive1; i++) {
            Atom atom = activeAtoms1[i];
            atom.getPreviousAcceleration(prev);
            if (!atom.applyLambda()) {
                previousAcceleration[indexCommon++] = prev[0];
                previousAcceleration[indexCommon++] = prev[1];
                previousAcceleration[indexCommon++] = prev[2];
            } else {
                previousAcceleration[indexUnique++] = prev[0];
                previousAcceleration[indexUnique++] = prev[1];
                previousAcceleration[indexUnique++] = prev[2];
            }

        }
        for (int i = 0; i < nActive2; i++) {
            Atom atom = activeAtoms2[i];
            if (atom.applyLambda()) {
                atom.getPreviousAcceleration(prev);
                previousAcceleration[indexUnique++] = prev[0];
                previousAcceleration[indexUnique++] = prev[1];
                previousAcceleration[indexUnique++] = prev[2];
            }
        }

        return previousAcceleration;
    }

    /*private class EnergyRegion extends ParallelRegion {

        private final EnergySection1 e1 = new EnergySection1();
        private final EnergySection2 e2 = new EnergySection2();
        boolean gradient = false;

        public void setGradient(boolean gradient) {
            this.gradient = gradient;
        }

        @Override
        public void run() throws Exception {
            try {
                execute(e1, e2);
                gradient = false;
            } catch (Exception e) {
                String message = "Fatal exception computing the Dual-Topology Energy.\n";
                logger.log(Level.SEVERE, message, e);
            }

        }

        private class EnergySection1 extends ParallelSection {

            @Override
            public void run() throws Exception {
                if (!gradient) {
                    energy1 = potential1.energy(x1);
                    if (doValenceRestraint1 && potential1 instanceof ForceFieldEnergy) {
                        ForceFieldEnergy ffE1 = (ForceFieldEnergy) potential1;
                        ffE1.setLambdaBondedTerms(true);
                        restraintEnergy1 = potential1.energy(x1);
                        ffE1.setLambdaBondedTerms(false);
                    } else {
                        restraintEnergy1 = 0.0;
                    }
                    if (logger.isLoggable(Level.INFO)) {
                        logger.info(String.format(" Topology 1 Energy & Restraints: %15.8f %15.8f\n",
                                lambdaPow * energy1, oneMinusLambdaPow * restraintEnergy1));
                    }
                } else {
                    fill(gl1, 0.0);
                    fill(rgl1, 0.0);
                    energy1 = potential1.energyAndGradient(x1, g1);
                    dEdL_1 = lambdaInterface1.getdEdL();
                    d2EdL2_1 = lambdaInterface1.getd2EdL2();
                    lambdaInterface1.getdEdXdL(gl1);
                    if (doValenceRestraint1) {
                        forceFieldEnergy1.setLambdaBondedTerms(true);
                        restraintEnergy1 = forceFieldEnergy1.energyAndGradient(x1, rg1);
                        restraintdEdL_1 = forceFieldEnergy1.getdEdL();
                        restraintd2EdL2_1 = forceFieldEnergy1.getd2EdL2();
                        forceFieldEnergy1.getdEdXdL(rgl1);
                        forceFieldEnergy1.setLambdaBondedTerms(false);
                    } else {
                        restraintEnergy1 = 0.0;
                        restraintdEdL_1 = 0.0;
                        restraintd2EdL2_1 = 0.0;
                    }
                    if (logger.isLoggable(Level.INFO)) {
                        logger.info(String.format(" Topology 1 Gradient & Restraints: %15.8f %15.8f\n",
                                lambdaPow * energy1, oneMinusLambdaPow * restraintEnergy1));
                    }
                }
            }
        }

        private class EnergySection2 extends ParallelSection {

            @Override
            public void run() throws Exception {
                if (!gradient) {
                    energy2 = potential2.energy(x2);
                    if (doValenceRestraint2 && potential2 instanceof ForceFieldEnergy) {
                        ForceFieldEnergy ffE2 = (ForceFieldEnergy) potential2;
                        ffE2.setLambdaBondedTerms(true);
                        restraintEnergy2 = potential2.energy(x2);
                        ffE2.setLambdaBondedTerms(false);
                    } else {
                        restraintEnergy2 = 0.0;
                    }
                    if (logger.isLoggable(Level.INFO)) {
                        logger.info(String.format(" Topology 2 Energy & Restraints: %15.8f %15.8f\n",
                                oneMinusLambdaPow * energy2, lambdaPow * restraintEnergy2));
                    }
                } else {
                    fill(gl2, 0.0);
                    fill(rgl2, 0.0);
                    energy2 = potential2.energyAndGradient(x2, g2);
                    dEdL_2 = -lambdaInterface2.getdEdL();
                    d2EdL2_2 = lambdaInterface2.getd2EdL2();
                    lambdaInterface2.getdEdXdL(gl2);

                    if (doValenceRestraint2) {
                        forceFieldEnergy2.setLambdaBondedTerms(true);
                        restraintEnergy2 = forceFieldEnergy2.energyAndGradient(x2, rg2);
                        restraintdEdL_2 = -forceFieldEnergy2.getdEdL();
                        restraintd2EdL2_2 = forceFieldEnergy2.getd2EdL2();
                        forceFieldEnergy2.getdEdXdL(rgl2);
                        forceFieldEnergy2.setLambdaBondedTerms(false);
                    } else {
                        restraintEnergy2 = 0.0;
                        restraintdEdL_2 = 0.0;
                        restraintd2EdL2_2 = 0.0;
                    }
                    if (logger.isLoggable(Level.INFO)) {
                        logger.info(String.format(" Topology 2 Gradient & Restraints: %15.8f %15.8f\n",
                                oneMinusLambdaPow * energy2, lambdaPow * restraintEnergy2));
                    }
                }
            }
        }
    }*/
}<|MERGE_RESOLUTION|>--- conflicted
+++ resolved
@@ -283,12 +283,9 @@
      */
     private final ForceFieldEnergy forceFieldEnergy2;
 
-<<<<<<< HEAD
     /*private final ParallelTeam dualTopologyTeam;
     private final EnergyRegion energyRegion;*/
 
-    public DualTopologyEnergy(Potential topology1, Atom atoms1[], Potential topology2, Atom atoms2[]) {
-=======
     private final int nActive1;
     private final int nActive2;
     private final Atom activeAtoms1[];
@@ -296,7 +293,6 @@
 
     public DualTopologyEnergy(Potential topology1, Atom atoms1[],
             Potential topology2, Atom atoms2[]) {
->>>>>>> 0948dce0
         potential1 = topology1;
         potential2 = topology2;
         lambdaInterface1 = (LambdaInterface) potential1;
@@ -813,7 +809,7 @@
     
     @Override
     public void reInit() {
-        //logger.warning(String.format(" No reInit method defined for %s", DualTopologyEnergy.class.toString()));
+        throw new UnsupportedOperationException(String.format(" No reInit method defined for %s", DualTopologyEnergy.class.toString()));
     }
 
     private void unpackCoordinates(double x[]) {
