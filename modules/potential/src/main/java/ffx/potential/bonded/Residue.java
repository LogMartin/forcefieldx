--- conflicted
+++ resolved
@@ -1246,13 +1246,8 @@
      */
     @Override
     public int hashCode() {
-<<<<<<< HEAD
-        int hash = hash(SEED, getParent().hashCode());
+        int hash = hash(SEED, segID);
         hash = hash(hash, getResidueIndex());
-=======
-        int hash = hash(SEED, segID);
-        hash = hash(hash, getResidueNumber());
->>>>>>> a55c865a
         hash = hash(hash, residueType);
         if (residueType == ResidueType.AA) {
             hash = hash(hash, aa);
